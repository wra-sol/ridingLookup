/// <reference types="@cloudflare/workers-types" />

export interface Env {
  RIDINGS: R2Bucket;
  GEOCODER?: string;
  MAPBOX_TOKEN?: string;
  GOOGLE_MAPS_KEY?: string;
  BASIC_AUTH?: string;
}

interface MapboxFeature {
  center: [number, number];
}

interface MapboxResponse {
  features: MapboxFeature[];
}

interface NominatimResult {
  lon: string;
  lat: string;
}

interface GeoJSONGeometry {
  type: "Polygon" | "MultiPolygon";
  coordinates: number[][][] | number[][][][];
}

interface GeoJSONFeature {
  type: "Feature";
  geometry: GeoJSONGeometry;
  properties: Record<string, unknown>;
}

interface GeoJSONFeatureCollection {
  type: "FeatureCollection";
  features: GeoJSONFeature[];
}

interface QueryParams {
  address?: string;
  postal?: string;
  lat?: number;
  lon?: number;
  city?: string;
  state?: string; // province/state
  country?: string;
}

interface LookupResult {
  properties: Record<string, unknown> | null;
}

// Minimal Google Geocoding API response types we use
interface GoogleGeocodeLocation { lat: number; lng: number }
interface GoogleGeocodeGeometry { location: GoogleGeocodeLocation }
interface GoogleGeocodeResult { geometry: GoogleGeocodeGeometry }
interface GoogleGeocodeResponse { status: string; results: GoogleGeocodeResult[] }

// Simple point-in-polygon test using ray casting.
// Supports Polygon and MultiPolygon GeoJSON geometries.
function isPointInPolygon(lon: number, lat: number, geometry: GeoJSONGeometry): boolean {
  const point = [lon, lat];
  const type = geometry?.type;
  const coords = geometry?.coordinates;
  if (!type || !coords) return false;

  if (type === "Polygon") {
    return polygonContains(point, coords as number[][][]);
  }
  if (type === "MultiPolygon") {
    for (const poly of coords) {
      if (polygonContains(point, poly as number[][][])) return true;
    }
    return false;
  }
  return false;
}

function polygonContains(point: number[], polygon: number[][][]): boolean {
  // polygon: [ [ [lon,lat], ... ] outerRing, hole1, hole2, ... ]
  if (!Array.isArray(polygon) || polygon.length === 0) return false;
  // Must be inside outer ring and outside holes
  if (!ringContains(point, polygon[0] as number[][])) return false;
  for (let i = 1; i < polygon.length; i++) {
    if (ringContains(point, polygon[i])) return false; // inside a hole
  }
  return true;
}

function ringContains(point: number[], ring: number[][]): boolean {
  let inside = false;
  for (let i = 0, j = ring.length - 1; i < ring.length; j = i++) {
    const xi = ring[i][0], yi = ring[i][1];
    const xj = ring[j][0], yj = ring[j][1];
    const intersect = ((yi > point[1]) !== (yj > point[1])) &&
      (point[0] < (xj - xi) * (point[1] - yi) / (yj - yi + 0.0) + xi);
    if (intersect) inside = !inside;
  }
  return inside;
}

// Minimal in-memory cache of parsed FeatureCollections by key
const geoCache: Map<string, GeoJSONFeatureCollection> = new Map();

async function loadGeo(env: Env, key: string): Promise<GeoJSONFeatureCollection> {
  const cached = geoCache.get(key);
  if (cached) return cached;
  const obj = await env.RIDINGS.get(key);
  if (!obj) throw new Error(`GeoJSON not found in R2: ${key}`);
  const text = await obj.text();
  const json = JSON.parse(text);
  // Basic shape check
  if (!json || json.type !== "FeatureCollection" || !Array.isArray(json.features)) {
    throw new Error(`Invalid GeoJSON FeatureCollection: ${key}`);
  }
  geoCache.set(key, json);
  return json;
}

function pickDataset(pathname: string): { r2Key: string } {
  // Map routes to R2 object keys
  if (pathname === "/api/qc") return { r2Key: "quebecridings-2025.geojson" };
  if (pathname === "/api/on") return { r2Key: "ontarioridings-2022.geojson" };
  // default federal
  return { r2Key: "federalridings-2024.geojson" };
}

function parseQuery(request: Request) {
  const url = new URL(request.url);
  const q = url.searchParams;
  const address = q.get("address") || undefined;
  const postal = q.get("postal") || q.get("postal_code") || undefined;
  const city = q.get("city") || undefined;
  const state = q.get("state") || q.get("province") || undefined;
  const country = q.get("country") || undefined;
  const latStr = q.get("lat");
  const lonStr = q.get("lon") || q.get("lng") || q.get("long");
  const lat = latStr ? Number(latStr) : undefined;
  const lon = lonStr ? Number(lonStr) : undefined;
  return { address, postal, city, state, country, lat, lon };
}

async function geocodeIfNeeded(env: Env, qp: QueryParams, request?: Request): Promise<{ lon: number; lat: number; }> {
  if (typeof qp.lat === "number" && typeof qp.lon === "number") {
    return { lon: qp.lon, lat: qp.lat };
  }
  const query = qp.address || qp.postal || qp.city || qp.state || qp.country;
  if (!query) throw new Error("Missing location: provide lat/lon or address/postal");

  const provider = (env.GEOCODER || "nominatim").toLowerCase();
  if (provider === "google") {
    // Check for Google API key in header first, then fall back to environment variable
    const headerKey = request?.headers.get("X-Google-API-Key");
    const key = headerKey || env.GOOGLE_MAPS_KEY;
    if (!key) throw new Error("Google API key not provided. Set X-Google-API-Key header or configure GOOGLE_MAPS_KEY environment variable");
    const params = new URLSearchParams({ key });
    // Prefer structured components when available
    const components: string[] = [];
    if (qp.postal) components.push(`postal_code:${qp.postal}`);
    if (qp.city) components.push(`locality:${qp.city}`);
    if (qp.state) components.push(`administrative_area:${qp.state}`);
    if (qp.country) components.push(`country:${qp.country}`);
    if (components.length) params.set("components", components.join("|"));
    if (qp.address) params.set("address", qp.address);

    const url = `https://maps.googleapis.com/maps/api/geocode/json?${params.toString()}`;
    const resp = await fetch(url, { headers: { "User-Agent": "riding-lookup/1.0" } });
    if (!resp.ok) throw new Error(`Google error: ${resp.status}`);
    const data = await resp.json() as GoogleGeocodeResponse;
    if (data.status !== "OK" || !data.results?.length) throw new Error("No results from Google");
    const loc = data.results[0].geometry.location;
    return { lon: loc.lng, lat: loc.lat };
  }
  if (provider === "mapbox") {
    const token = env.MAPBOX_TOKEN;
    if (!token) throw new Error("MAPBOX_TOKEN not configured");
    const resp = await fetch(`https://api.mapbox.com/geocoding/v5/mapbox.places/${encodeURIComponent(query)}.json?limit=1&proximity=ca&access_token=${token}`, {
      headers: { "User-Agent": "riding-lookup/1.0" }
    });
    if (!resp.ok) throw new Error(`Mapbox error: ${resp.status}`);
    const data = await resp.json() as MapboxResponse;
    const feat = data?.features?.[0];
    if (!feat?.center) throw new Error("No results from Mapbox");
    return { lon: feat.center[0], lat: feat.center[1] };
  }

  // Default to Nominatim (OpenStreetMap)
  const nominatimParams = new URLSearchParams({ format: "jsonv2", limit: "1", country: "canada" });
  if (qp.address) nominatimParams.set("street", qp.address);
  if (qp.city) nominatimParams.set("city", qp.city);
  if (qp.state) nominatimParams.set("state", qp.state);
  if (qp.country) nominatimParams.set("country", qp.country);
  if (qp.postal) nominatimParams.set("postalcode", qp.postal);
  // Fallback free-form
  if (![qp.address, qp.city, qp.state, qp.country, qp.postal].some(Boolean)) {
    nominatimParams.set("q", query);
  }
  console.log(nominatimParams.toString());
  const nominatimUrl = `https://nominatim.openstreetmap.org/search?${nominatimParams.toString()}`;
  const resp = await fetch(nominatimUrl, { headers: { "User-Agent": "riding-lookup/1.0" } });
  if (!resp.ok) throw new Error(`Nominatim error: ${resp.status}`);
  const results = await resp.json() as NominatimResult[];
  const first = results?.[0];
  if (!first) throw new Error("No results from Nominatim");
  return { lon: Number(first.lon), lat: Number(first.lat) };
}

function featurePropertiesIfContains(ridingFeature: GeoJSONFeature, lon: number, lat: number): Record<string, unknown> | null {
  const geom = ridingFeature?.geometry;
  if (!geom) return null;
  if (isPointInPolygon(lon, lat, geom)) {
    return ridingFeature?.properties || {};
  }
  return null;
}

async function lookupRiding(env: Env, pathname: string, lon: number, lat: number): Promise<LookupResult> {
  const { r2Key } = pickDataset(pathname);
  const fc = await loadGeo(env, r2Key);
  for (const feat of fc.features) {
    const props = featurePropertiesIfContains(feat, lon, lat);
    if (props) return { properties: props };
  }
  return { properties: null };
}

function badRequest(message: string, status = 400) {
  return new Response(JSON.stringify({ error: message }), {
    status,
    headers: { "content-type": "application/json; charset=UTF-8" }
  });
}

function checkBasicAuth(request: Request, env: Env): boolean {
  // If BASIC_AUTH is not configured, skip authentication
  if (!env.BASIC_AUTH) return true;
  
  // If user provides their own Google API key, bypass basic auth
  const googleApiKey = request.headers.get("X-Google-API-Key");
  if (googleApiKey) return true;
  
  const authHeader = request.headers.get("Authorization");
  if (!authHeader || !authHeader.startsWith("Basic ")) {
    return false;
  }
  
  try {
    const encoded = authHeader.substring(6); // Remove "Basic " prefix
    const decoded = atob(encoded);
    return decoded === env.BASIC_AUTH;
  } catch {
    return false;
  }
}

function unauthorizedResponse() {
  return new Response(JSON.stringify({ error: "Unauthorized" }), {
    status: 401,
    headers: { 
      "content-type": "application/json; charset=UTF-8",
      "WWW-Authenticate": "Basic realm=\"Riding Lookup API\""
    }
  });
}

function createOpenAPISpec(baseUrl: string) {
  return {
    openapi: "3.0.0",
    info: {
      title: "Riding Lookup API",
      description: "Find Canadian federal, provincial, and territorial ridings by location. Supports multiple geocoding providers including Google Maps (BYOK), Mapbox, and Nominatim. Built on Cloudflare Workers for global edge performance.",
      version: "1.0.0",
      contact: {
        name: "Riding Lookup API",
        email: "support@example.com"
      },
      license: {
        name: "MIT"
      }
    },
    servers: [
      {
        url: baseUrl,
        description: "Production server"
      }
    ],
    security: [
      {
        "BasicAuth": []
      },
      {
        "GoogleAPIKey": []
      }
    ],
    components: {
      securitySchemes: {
        "BasicAuth": {
          type: "http",
          scheme: "basic",
          description: "Basic authentication using username and password"
        },
        "GoogleAPIKey": {
          type: "apiKey",
          in: "header",
          name: "X-Google-API-Key",
          description: "Google Maps API key for BYOK (Bring Your Own Key) authentication. Bypasses basic auth and provides unlimited requests with enhanced geocoding accuracy."
        }
      }
    },
    paths: {
      "/api": {
        get: {
          summary: "Lookup Federal Riding",
          description: "Find the federal electoral district for any Canadian location. Supports geocoding via address, postal code, coordinates, or structured location components. Returns comprehensive riding information including district number, name, and administrative details.",
          operationId: "lookupFederalRiding",
          tags: ["Federal Ridings"],
          parameters: [
            {
              name: "address",
              in: "query",
              description: "Full address to geocode",
              required: false,
              schema: { type: "string" }
            },
            {
              name: "postal",
              in: "query",
              description: "Postal code",
              required: false,
              schema: { type: "string" }
            },
            {
              name: "lat",
              in: "query",
              description: "Latitude",
              required: false,
              schema: { type: "number", format: "float" }
            },
            {
              name: "lon",
              in: "query",
              description: "Longitude",
              required: false,
              schema: { type: "number", format: "float" }
            },
            {
              name: "city",
              in: "query",
              description: "City name",
              required: false,
              schema: { type: "string" }
            },
            {
              name: "state",
              in: "query",
              description: "Province or state",
              required: false,
              schema: { type: "string" }
            },
            {
              name: "country",
              in: "query",
              description: "Country",
              required: false,
              schema: { type: "string" }
            }
          ],
          responses: {
            "200": {
              description: "Successful lookup",
              content: {
                "application/json": {
                  schema: {
                    type: "object",
                    properties: {
                      query: { type: "object" },
                      point: {
                        type: "object",
                        properties: {
                          lon: { type: "number" },
                          lat: { type: "number" }
                        }
                      },
                      properties: { type: "object" }
                    }
                  }
                }
              }
            },
            "400": {
              description: "Bad request",
              content: {
                "application/json": {
                  schema: {
                    type: "object",
                    properties: {
                      error: { type: "string" }
                    }
                  }
                }
              }
            }
          }
        }
      },
      "/api/qc": {
        get: {
          summary: "Lookup Quebec riding",
          description: "Find the Quebec provincial riding for a given location",
          parameters: [
            {
              name: "address",
              in: "query",
              description: "Full address to geocode",
              required: false,
              schema: { type: "string" }
            },
            {
              name: "postal",
              in: "query",
              description: "Postal code",
              required: false,
              schema: { type: "string" }
            },
            {
              name: "lat",
              in: "query",
              description: "Latitude",
              required: false,
              schema: { type: "number", format: "float" }
            },
            {
              name: "lon",
              in: "query",
              description: "Longitude",
              required: false,
              schema: { type: "number", format: "float" }
            },
            {
              name: "city",
              in: "query",
              description: "City name",
              required: false,
              schema: { type: "string" }
            },
            {
              name: "state",
              in: "query",
              description: "Province or state",
              required: false,
              schema: { type: "string" }
            },
            {
              name: "country",
              in: "query",
              description: "Country",
              required: false,
              schema: { type: "string" }
            }
          ],
          responses: {
            "200": {
              description: "Successful lookup",
              content: {
                "application/json": {
                  schema: {
                    type: "object",
                    properties: {
                      query: { type: "object" },
                      point: {
                        type: "object",
                        properties: {
                          lon: { type: "number" },
                          lat: { type: "number" }
                        }
                      },
                      properties: { type: "object" }
                    }
                  }
                }
              }
            },
            "400": {
              description: "Bad request",
              content: {
                "application/json": {
                  schema: {
                    type: "object",
                    properties: {
                      error: { type: "string" }
                    }
                  }
                }
              }
            }
          }
        }
      },
      "/api/on": {
        get: {
          summary: "Lookup Ontario riding",
          description: "Find the Ontario provincial riding for a given location",
          parameters: [
            {
              name: "address",
              in: "query",
              description: "Full address to geocode",
              required: false,
              schema: { type: "string" }
            },
            {
              name: "postal",
              in: "query",
              description: "Postal code",
              required: false,
              schema: { type: "string" }
            },
            {
              name: "lat",
              in: "query",
              description: "Latitude",
              required: false,
              schema: { type: "number", format: "float" }
            },
            {
              name: "lon",
              in: "query",
              description: "Longitude",
              required: false,
              schema: { type: "number", format: "float" }
            },
            {
              name: "city",
              in: "query",
              description: "City name",
              required: false,
              schema: { type: "string" }
            },
            {
              name: "state",
              in: "query",
              description: "Province or state",
              required: false,
              schema: { type: "string" }
            },
            {
              name: "country",
              in: "query",
              description: "Country",
              required: false,
              schema: { type: "string" }
            }
          ],
          responses: {
            "200": {
              description: "Successful lookup",
              content: {
                "application/json": {
                  schema: {
                    type: "object",
                    properties: {
                      query: { type: "object" },
                      point: {
                        type: "object",
                        properties: {
                          lon: { type: "number" },
                          lat: { type: "number" }
                        }
                      },
                      properties: { type: "object" }
                    }
                  }
                }
              }
            },
            "400": {
              description: "Bad request",
              content: {
                "application/json": {
                  schema: {
                    type: "object",
                    properties: {
                      error: { type: "string" }
                    }
                  }
                }
              }
            }
          }
        }
      },
      "/api/docs": {
        get: {
          summary: "OpenAPI documentation",
          description: "Get the OpenAPI specification for this API",
          responses: {
            "200": {
              description: "OpenAPI specification",
              content: {
                "application/json": {
                  schema: {
                    type: "object"
                  }
                }
              }
            }
          }
        }
      }
    }
  };
}

function createLandingPage(baseUrl: string) {
  return `<!DOCTYPE html>
<html lang="en">
<head>
    <meta charset="UTF-8">
    <meta name="viewport" content="width=device-width, initial-scale=1.0">
    <title>Riding Lookup API</title>
    <style>
        body {
            font-family: -apple-system, BlinkMacSystemFont, 'Segoe UI', Roboto, sans-serif;
            line-height: 1.6;
            color: #333;
            max-width: 800px;
            margin: 0 auto;
            padding: 20px;
            background-color: #f8f9fa;
        }
        .container {
            background: white;
            padding: 40px;
            border-radius: 8px;
            box-shadow: 0 2px 10px rgba(0,0,0,0.1);
        }
        h1 {
            color: #2c3e50;
            border-bottom: 3px solid #3498db;
            padding-bottom: 10px;
        }
        h2 {
            color: #2c3e50;
            margin-top: 30px;
            margin-bottom: 15px;
        }
        .endpoint {
            background: #f8f9fa;
            border-left: 4px solid #3498db;
            padding: 15px;
            margin: 15px 0;
            border-radius: 0 4px 4px 0;
        }
        .method {
            background: #27ae60;
            color: white;
            padding: 4px 8px;
            border-radius: 4px;
            font-weight: bold;
            font-size: 12px;
            margin-right: 10px;
        }
        .url {
            font-family: 'Monaco', 'Menlo', monospace;
            background: #ecf0f1;
            padding: 4px 8px;
            border-radius: 4px;
            font-size: 14px;
        }
        .description {
            margin-top: 10px;
            color: #666;
        }
        .example {
            background: #2c3e50;
            color: #ecf0f1;
            padding: 15px;
            border-radius: 4px;
            margin: 10px 0;
            font-family: 'Monaco', 'Menlo', monospace;
            font-size: 14px;
            overflow-x: auto;
        }
        .param {
            margin: 5px 0;
        }
        .param-name {
            font-weight: bold;
            color: #e74c3c;
            font-family: 'Monaco', 'Menlo', monospace;
        }
        .param-desc {
            color: #666;
            margin-left: 10px;
        }
        .auth-note {
            background: #fff3cd;
            border: 1px solid #ffeaa7;
            padding: 15px;
            border-radius: 4px;
            margin: 20px 0;
        }
        .byok-note {
            background: #d1ecf1;
            border: 1px solid #bee5eb;
            padding: 15px;
            border-radius: 4px;
            margin: 20px 0;
        }
        .links {
            margin-top: 30px;
            text-align: center;
        }
        .links a {
            display: inline-block;
            background: #3498db;
            color: white;
            padding: 10px 20px;
            text-decoration: none;
            border-radius: 4px;
            margin: 0 10px;
            transition: background 0.3s;
        }
        .links a:hover {
            background: #2980b9;
        }
    </style>
</head>
<body>
    <div class="container">
        <h1>Riding Lookup API</h1>
        <p>Find Canadian federal, provincial, and territorial ridings by location. This API supports geocoding addresses, postal codes, and coordinates to determine which riding a location falls within.</p>
        
        <div class="auth-note">
            <strong>Authentication:</strong> This API uses Basic Authentication. Include your credentials in the Authorization header, or provide your own Google API key via the X-Google-API-Key header to bypass authentication.
        </div>

        <h2>API Endpoints</h2>
        
        <div class="endpoint">
            <span class="method">GET</span>
            <span class="url">${baseUrl}/api</span>
            <div class="description">Lookup federal riding by location</div>
        </div>
        
        <div class="endpoint">
            <span class="method">GET</span>
            <span class="url">${baseUrl}/api/qc</span>
            <div class="description">Lookup Quebec provincial riding by location</div>
        </div>
        
        <div class="endpoint">
            <span class="method">GET</span>
            <span class="url">${baseUrl}/api/on</span>
            <div class="description">Lookup Ontario provincial riding by location</div>
        </div>
        
        <div class="endpoint">
            <span class="method">GET</span>
            <span class="url">${baseUrl}/api/docs</span>
            <div class="description">OpenAPI specification (JSON)</div>
        </div>

        <h2>Query Parameters</h2>
        <p>Provide location information using any of these parameters:</p>
        
        <div class="param">
            <span class="param-name">address</span>
            <span class="param-desc">Full address to geocode</span>
        </div>
        <div class="param">
            <span class="param-name">postal</span>
            <span class="param-desc">Canadian postal code (e.g., "K1A 0A6")</span>
        </div>
        <div class="param">
            <span class="param-name">lat</span>
            <span class="param-desc">Latitude coordinate</span>
        </div>
        <div class="param">
            <span class="param-name">lon</span>
            <span class="param-desc">Longitude coordinate</span>
        </div>
        <div class="param">
            <span class="param-name">city</span>
            <span class="param-desc">City name</span>
        </div>
        <div class="param">
            <span class="param-name">state</span>
            <span class="param-desc">Province or state</span>
        </div>
        <div class="param">
            <span class="param-name">country</span>
            <span class="param-desc">Country name</span>
        </div>

        <h2>Example Usage</h2>
        
        <h3>By Postal Code</h3>
        <div class="example">curl -u "username:password" "${baseUrl}/api?postal=K1A 0A6"</div>
        
        <h3>By Address</h3>
        <div class="example">curl -u "username:password" "${baseUrl}/api?address=24 Sussex Drive, Ottawa, ON"</div>
        
        <h3>By Coordinates</h3>
        <div class="example">curl -u "username:password" "${baseUrl}/api?lat=45.4215&lon=-75.6972"</div>
        
        <h3>Quebec Provincial Riding</h3>
        <div class="example">curl -u "username:password" "${baseUrl}/api/qc?address=1234 Rue Saint-Denis, Montréal, QC"</div>

        <h3>Using Your Own Google API Key (BYOK)</h3>
        <div class="example">curl -H "X-Google-API-Key: YOUR_GOOGLE_API_KEY" "${baseUrl}/api?address=24 Sussex Drive, Ottawa, ON"</div>
        
        <div class="byok-note">
            <strong>BYOK Benefits:</strong> Using your own Google Maps API key bypasses basic authentication and provides unlimited requests with enhanced geocoding accuracy. You get your own usage tracking and billing.
        </div>

        <h2>Response Format</h2>
        <div class="example">{
  "query": {
    "postal": "K1A 0A6"
  },
  "point": {
    "lon": -75.6972,
    "lat": 45.4215
  },
  "properties": {
    "FED_NUM": "35047",
    "FED_NAME": "Ottawa Centre",
    "PROV_TERR": "Ontario"
  }
}</div>

        <div class="links">
            <a href="${baseUrl}/api/docs" target="_blank">OpenAPI Docs</a>
            <a href="https://github.com" target="_blank">GitHub</a>
        </div>
    </div>
</body>
</html>`;
}

export default {
  async fetch(request: Request, env: Env): Promise<Response> {
    try {
      const url = new URL(request.url);
      const pathname = url.pathname;
      
      if (request.method !== "GET") return badRequest("Only GET supported", 405);
      
      // Handle landing page
      if (pathname === "/") {
        const baseUrl = `${url.protocol}//${url.host}`;
        return new Response(createLandingPage(baseUrl), {
          headers: { "content-type": "text/html; charset=UTF-8" }
        });
      }
<<<<<<< HEAD
      
      // Handle OpenAPI docs
      if (pathname === "/api/docs") {
        const baseUrl = `${url.protocol}//${url.host}`;
        return new Response(JSON.stringify(createOpenAPISpec(baseUrl)), {
          headers: { "content-type": "application/json; charset=UTF-8" }
        });
      }
      
      // Handle API routes (require authentication)
      if (pathname === "/api" || pathname === "/api/qc" || pathname === "/api/on") {
        // Check basic authentication for API routes
        if (!checkBasicAuth(request, env)) {
          return unauthorizedResponse();
        }
        
        const q = parseQuery(request);
        const { lon, lat } = await geocodeIfNeeded(env, q, request);
        const result = await lookupRiding(env, pathname, lon, lat);
        return new Response(JSON.stringify({ query: q, point: { lon, lat }, ...result }), {
          headers: { "content-type": "application/json; charset=UTF-8" }
        });
      }
      
      return badRequest("Not found", 404);
=======

      const q = parseQuery(request);
      const { lon, lat } = await geocodeIfNeeded(env, q, request);
      const result = await lookupRiding(env, pathname, lon, lat);
      return new Response(JSON.stringify({ query: q, point: { lon, lat }, ...result }), {
        headers: { "content-type": "application/json; charset=UTF-8" }
      });
>>>>>>> f7a670ad
    } catch (err: unknown) {
      return badRequest(err instanceof Error ? err.message : "Unexpected error", 400);
    }
  }
};<|MERGE_RESOLUTION|>--- conflicted
+++ resolved
@@ -855,8 +855,6 @@
           headers: { "content-type": "text/html; charset=UTF-8" }
         });
       }
-<<<<<<< HEAD
-      
       // Handle OpenAPI docs
       if (pathname === "/api/docs") {
         const baseUrl = `${url.protocol}//${url.host}`;
@@ -880,16 +878,7 @@
         });
       }
       
-      return badRequest("Not found", 404);
-=======
-
-      const q = parseQuery(request);
-      const { lon, lat } = await geocodeIfNeeded(env, q, request);
-      const result = await lookupRiding(env, pathname, lon, lat);
-      return new Response(JSON.stringify({ query: q, point: { lon, lat }, ...result }), {
-        headers: { "content-type": "application/json; charset=UTF-8" }
-      });
->>>>>>> f7a670ad
+      return badRequest("Not found", 404)
     } catch (err: unknown) {
       return badRequest(err instanceof Error ? err.message : "Unexpected error", 400);
     }
